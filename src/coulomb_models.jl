--- conflicted
+++ resolved
@@ -89,27 +89,6 @@
     V
 end
 
-<<<<<<< HEAD
-function make_coulomb_matrix(lattice::Lattice, model::Function)
-    V = Matrix{Float64}(undef, length(lattice), length(lattice))
-    for j in 1:size(V, 2)
-        V[j, j] = model(0, lattice[j].sublattice, lattice[j].sublattice)
-        for i in 1:(j - 1)
-            V[i, j] = model(1.424919 * norm(lattice[i].position .- lattice[j].position),
-                            lattice[i].sublattice, lattice[j].sublattice)
-            if V[i, j] > 9.27
-                @info "" i j lattice[i].sublattice lattice[j].sublattice norm(lattice[i].position .- lattice[j].position)
-                @assert i == j
-            end
-            V[j, i] = V[i, j]
-        end
-    end
-    V
-end
-
-
-=======
->>>>>>> 764eae61
 function plot_bilayer_graphene_coulomb_model(
     filename::AbstractString = "data/03_BL_AB/H_25_K_18_B_128_d_3.35/03_cRPA/uqr.h5",
 )
