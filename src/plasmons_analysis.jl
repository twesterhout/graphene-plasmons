--- conflicted
+++ resolved
@@ -176,15 +176,10 @@
 )
 
 function plot_single_layer_graphene_polarizability()
-<<<<<<< HEAD
-=======
-    setup_plots()
->>>>>>> 9c85a64b
     χᵃᵃ, χᵃᵇ, qs, ωs =
         h5open("data/single_layer/polarizability_dispersion_1626_11.h5", "r") do io
             read(io["χᵃᵃ"]), read(io["χᵃᵇ"]), read(io["qs"]), read(io["ωs"])
         end
-<<<<<<< HEAD
     p₁ = plot_polarizability_dispersion(χᵃᵃ, qs, ωs, σ = 3)
     p₂ = plot_polarizability_dispersion(χᵃᵇ, qs, ωs, σ = 3)
     plot!(p₁, colorbar = false)
@@ -192,14 +187,6 @@
     savefig(
         plot(p₁, p₂, size = (900, 400), dpi = 600),
         "assets/single_layer/polarizability_dispersion.png",
-=======
-    p₁ = plot_polarizability_dispersion(χᵃᵃ, qs, ωs)
-    p₂ = plot_polarizability_dispersion(χᵃᵇ, qs, ωs)
-    plot!(p₂, title = nothing)
-    savefig(
-        plot(p₁, p₂, size = (800, 400)),
-        "assets/single_layer/polarizability_dispersion.pdf",
->>>>>>> 9c85a64b
     )
     nothing
 end
