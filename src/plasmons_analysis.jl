using Plasmons
import Plasmons.dispersion
using LaTeXStrings
using LinearAlgebra
using HDF5
using Plots


function all_matrices(filenames::AbstractVector{<:AbstractString}; group_name = "/χ")
    groups = [h5open(f, "r")[group_name] for f in filenames]
    datasets = []
    for g in groups
        for d in g
            ω = real(read(attributes(d), "ħω"))
            push!(datasets, (ω, g.file.filename, HDF5.name(d)))
        end
    end
    sort!(datasets; by = x -> x[1])
    return ((t[1], h5open(io -> read(io[t[3]]), t[2], "r")) for t in datasets)
end

function loss_function(ϵ::AbstractVector{<:Complex}; count::Integer = 1)
    loss = sort!(@. imag(1 / ϵ))
    loss[start:count]
end
loss_function(ε::AbstractMatrix{<:Complex}; kwargs...) =
    loss_function(eigvals(ε); kwargs...)
loss_function(χ::AbstractMatrix{<:Complex}, V::AbstractMatrix{<:Real}; kwargs...) =
    loss_function(dielectric(χ, V); kwargs...)


function dispersion(
    data,
    lattice::AbstractVector{<:SiteInfo},
    sublattices::Tuple{Int, Int};
    δrs::AbstractVector{NTuple{3, Float64}},
    direction::NTuple{3, Float64} = NTuple{3, Float64}((1, 0, 0)),
    n::Int = 100,
)
    @assert n > 1
    indices = choose_full_unit_cells(lattice; δrs = δrs)
    left_indices = filter(i -> lattice[i].sublattice == sublattices[1], indices)
    right_indices = filter(i -> lattice[i].sublattice == sublattices[2], indices)
    lattice = lattice[left_indices]
    qs = collect(0:(π / (n - 1)):π)
    x = map(i -> i.position[1], lattice)
    y = map(i -> i.position[2], lattice)
    z = map(i -> i.position[3], lattice)
    ωs = Float64[]
    function transform(t)
        push!(ωs, t[1])
        t[2][left_indices, right_indices]
    end
    matrix = dispersion((transform(t) for t in data), map(q -> q .* direction, qs), x, y, z)
    return permutedims(matrix), qs, ωs
end

function _plot_dispersion(matrix, qs, ωs; transform, title)
    heatmap(
        qs ./ π,
        ωs,
        transform(matrix),
        xlabel = raw"$q$, $\pi/a$",
        ylabel = raw"$\hbar\omega$, eV",
        clims = (0, 1000),
        title = title,
    )
end
plot_polarizability_dispersion(matrix, qs, ωs) = _plot_dispersion(
    matrix,
    qs,
    ωs;
    transform = (@. χ -> -imag(χ)),
    title = L"$-\mathrm{Im}\left[\chi(q, \omega)\right]$",
)

<<<<<<< HEAD
function plot_single_layer_graphene_polarizability()
    setup_plots()
    χᵃᵃ, χᵃᵇ, qs, ωs = h5open("data/single_layer/polarizability_dispersion_1626_11.h5", "r") do io
        read(io["χᵃᵃ"]), read(io["χᵃᵇ"]), read(io["qs"]), read(io["ωs"])
    end
    p₁ = plot_polarizability_dispersion(χᵃᵃ, qs, ωs)
    p₂ = plot_polarizability_dispersion(χᵃᵇ, qs, ωs)
    plot!(p₂, title = nothing)
    savefig(plot(p₁, p₂, size=(800, 400)), "assets/single_layer/polarizability_dispersion.pdf")
    nothing
end

function single_layer_graphene_1626_polarizability_dispersion(filenames::AbstractVector{<:AbstractString}; output::AbstractString)
    matrix, qs, ωs = dispersion(
        all_matrices(filenames),
        armchair_hexagon(10);
        δrs = graphene_δrs,
        direction = NTuple{3, Float64}((0, 1, 0)),
        n = 100
    )
=======
function single_layer_graphene_1626_polarizability_dispersion(
    filenames::AbstractVector{<:AbstractString};
    output::AbstractString,
)
    χs = []
    qs = nothing
    ωs = nothing
    for sublattices in [(1, 1), (1, 2)]
        m, qs, ωs = dispersion(
            all_matrices(filenames),
            armchair_hexagon(10),
            sublattices;
            δrs = graphene_δrs,
            direction = NTuple{3, Float64}((1, 0, 0)),
            n = 100,
        )
        push!(χs, m)
    end
>>>>>>> e580882e
    h5open(output, "w") do io
        io["qs"] = qs
        io["ωs"] = ωs
        io["χᵃᵃ"] = χs[1]
        io["χᵃᵇ"] = χs[2]
    end
    nothing
end<|MERGE_RESOLUTION|>--- conflicted
+++ resolved
@@ -74,7 +74,6 @@
     title = L"$-\mathrm{Im}\left[\chi(q, \omega)\right]$",
 )
 
-<<<<<<< HEAD
 function plot_single_layer_graphene_polarizability()
     setup_plots()
     χᵃᵃ, χᵃᵇ, qs, ωs = h5open("data/single_layer/polarizability_dispersion_1626_11.h5", "r") do io
@@ -87,15 +86,6 @@
     nothing
 end
 
-function single_layer_graphene_1626_polarizability_dispersion(filenames::AbstractVector{<:AbstractString}; output::AbstractString)
-    matrix, qs, ωs = dispersion(
-        all_matrices(filenames),
-        armchair_hexagon(10);
-        δrs = graphene_δrs,
-        direction = NTuple{3, Float64}((0, 1, 0)),
-        n = 100
-    )
-=======
 function single_layer_graphene_1626_polarizability_dispersion(
     filenames::AbstractVector{<:AbstractString};
     output::AbstractString,
@@ -114,7 +104,6 @@
         )
         push!(χs, m)
     end
->>>>>>> e580882e
     h5open(output, "w") do io
         io["qs"] = qs
         io["ωs"] = ωs
