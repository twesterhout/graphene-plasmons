using Glob
using Plasmons
import Plasmons.dispersion
using LaTeXStrings
using LinearAlgebra
using DSP
using HDF5
using Plots
<<<<<<< HEAD
using ColorSchemes
=======
using Dates
>>>>>>> c28ef81d


function all_matrices(filenames::AbstractVector{<:AbstractString}; group_name = "/χ")
    groups = [h5open(f, "r")[group_name] for f in filenames]
    datasets = []
    for g in groups
        for d in g
            ω = real(read(attributes(d), "ħω"))
            push!(datasets, (ω, g.file.filename, HDF5.name(d)))
        end
    end
    sort!(datasets; by = x -> x[1])
    return ((t[1], h5open(io -> read(io[t[3]]), t[2], "r")) for t in datasets)
end

function combine_outputs(
    filenames::AbstractVector{<:AbstractString},
    output::AbstractString,
)
    files = [h5open(f, "r") for f in filenames]
    h5open(output, "w") do io
        for group_name in ["/χ", "/ε"]
            datasets = []
            for file in files
                if !haskey(file, group_name)
                    continue
                end
                for d in file[group_name]
                    ω = real(read(attributes(d), "ħω"))
                    push!(datasets, (ω, file.filename, HDF5.name(d)))
                end
            end
            if isempty(datasets)
                continue
            end
            sort!(datasets; by = x -> x[1])
            g = create_group(io, group_name)
            for (i, (ω, filename, path)) in enumerate(datasets)
                h5open(filename, "r") do input
                    name = string(i, pad = 4)
                    g[name] = read(input[path])
                    attributes(g[name])["ħω"] = ω
                end
            end
        end
    end
    nothing
end
combine_outputs(pattern::AbstractString, output::AbstractString) =
    combine_outputs(glob(basename(pattern), dirname(pattern)), output)

function _dielectric(χ::AbstractMatrix{Complex{ℝ}}, V::AbstractMatrix{ℝ}) where {ℝ <: Real}
    # ℂ = complex(ℝ)
    if size(χ, 1) != size(χ, 2) || size(χ) != size(V)
        throw(DimensionMismatch(
            "dimensions of χ and V do not match: $(size(χ)) != $(size(V)); " *
            "expected two square matrices of the same size",
        ))
    end
    A = V * real(χ)
    @inbounds A[diagind(A)] .-= one(ℝ)
    B = V * imag(χ)
    return @. -(A + 1im * B)
end

function compute_leading_eigenvalues(filename::AbstractString, V::AbstractMatrix; output::AbstractString)
    h5open(filename, "r") do io
        group = io["/χ"]
        ωs = similar(V, length(group))
        eigenvalues = similar(V, complex(eltype(V)), length(group))
        eigenvectors = similar(V, complex(eltype(V)), size(V, 1), length(group))
        densities = similar(V, complex(eltype(V)), size(V, 1), length(group))
        for (i, d) in enumerate(io["/χ"])
            ωs[i] = real(read(attributes(d), "ħω"))
            @info "Handling ω = $(ωs[i])..."
            χ = read(d)
            @info "Computing ε..."
            # t₀ = time_ns()
            ε = _dielectric(χ, V)
            # @assert ε ≈ dielectric(χ, V)
            # t₁ = time_ns()
            # @info "Done in $((t₁ - t₀) / 1e9)..."
            @info "Computing eigen decomposition of ε..."
            t₀ = time_ns()
            f = eigen!(ε)
            t₁ = time_ns()
            @info "Done in $((t₁ - t₀) / 1e9)..."
            @info "Computing loss..."
            index = argmax(map(z->-imag(1/z), f.values))
            eigenvalues[i] = f.values[index]
            eigenvectors[:, i] .= view(f.vectors, :, index)
            densities[:, i] .= χ * view(f.vectors, :, index)
        end
        h5open(output, "w") do outfile
            outfile["frequencies"] = ωs
            outfile["eigenvalues"] = eigenvalues
            outfile["eigenvectors"] = eigenvectors
            outfile["densities"] = densities
        end
    end
    nothing
end


function loss_function(ϵ::AbstractVector{<:Complex}; count::Integer = 1)
    loss = sort!(@. imag(1 / ϵ))
    loss[start:count]
end
loss_function(ε::AbstractMatrix{<:Complex}; kwargs...) =
    loss_function(eigvals(ε); kwargs...)
loss_function(χ::AbstractMatrix{<:Complex}, V::AbstractMatrix{<:Real}; kwargs...) =
    loss_function(dielectric(χ, V); kwargs...)

_group_for_observable(::Val{:χ}) = "/χ"
_group_for_observable(::Val{:ε}) = "/ε"
_sort_by_for_observable(::Val{:χ}) = χ -> -imag(χ)
_sort_by_for_observable(::Val{:ε}) = ε -> -imag(1 / ε)

function leading_eigenvalues(file::HDF5.File; observable::Symbol = :χ, count::Int = 1)
    group = file[_group_for_observable(Val(observable))]
    by = _sort_by_for_observable(Val(observable))
    table = Array{Float64, 2}(undef, length(group), 1 + count)
    for (i, d) in enumerate(group)
        ħω = read(attributes(d), "ħω")
        eigenvalues = eigvals!(read(d); sortby = by)
        table[i, 1] = ħω
        table[i, 2:end] .=
            by.(view(eigenvalues, (length(eigenvalues) - (count - 1)):length(eigenvalues)))
    end
    table
end
leading_eigenvalues(filename::AbstractString; kwargs...) =
    h5open(file -> leading_eigenvalues(file; kwargs...), filename, "r")

# function dispersion(
#     data,
#     lattice::AbstractVector{<:SiteInfo},
#     sublattices::Tuple{Int, Int};
#     δrs::AbstractVector{NTuple{3, Float64}},
#     direction::NTuple{3, Float64} = NTuple{3, Float64}((1, 0, 0)),
#     n::Int = 100,
# )
#     @assert n > 1
#     indices = choose_full_unit_cells(lattice; δrs = δrs)
#     left_indices = filter(i -> lattice[i].sublattice == sublattices[1], indices)
#     right_indices = filter(i -> lattice[i].sublattice == sublattices[2], indices)
#     lattice = lattice[left_indices]
#     qs = collect(0:(π / (n - 1)):π)
#     x = map(i -> i.position[1], lattice)
#     y = map(i -> i.position[2], lattice)
#     z = map(i -> i.position[3], lattice)
#     ωs = Float64[]
#     function transform(t)
#         push!(ωs, t[1])
#         t[2][left_indices, right_indices]
#     end
#     matrix = dispersion((transform(t) for t in data), map(q -> q .* direction, qs), x, y, z)
#     return permutedims(matrix), qs, ωs
# end

function dispersion(
    A::AbstractMatrix,
    qs::AbstractVector{NTuple{3, Float64}},
    lattice::Lattice{3},
    δrs::AbstractVector{NTuple{3, Float64}},
)
    indices = choose_full_unit_cells(lattice; δrs = δrs)
    out = similar(A, complex(eltype(A)), length(qs), length(δrs), length(δrs))
    for a in 1:length(δrs)
        idxᵃ = filter(i -> lattice[i].sublattice == a, indices)
        rs = map(i -> i.position, lattice[idxᵃ])
        for b in 1:length(δrs)
            idxᵇ = filter(i -> lattice[i].sublattice == b, indices)
            out[:, a, b] .= dispersion(A[idxᵃ, idxᵇ], qs, rs)
        end
    end
    out
end
function dispersion(
    H::AbstractMatrix,
    lattice::Lattice{3};
    k₀::NTuple{3, Float64},
    k₁::NTuple{3, Float64},
    δrs::AbstractVector{NTuple{3, Float64}},
    n::Integer,
)
    @assert n > 1
    qs = map(q -> k₀ .+ (k₁ .- k₀) .* q, 0:(1 / (n - 1)):1)
    @assert all(qs[1] .≈ k₀) && all(qs[end] .≈ k₁)
    Hk = dispersion(H, qs, lattice, δrs)
    Ek = similar(H, real(eltype(H)), size(Hk, 1), size(Hk, 2))
    for i in 1:size(Hk, 1)
        Ek[i, :] .= sort!(eigvals(Hermitian(Hk[i, :, :])))
    end
    Ek
end

function band_structure(
    H::AbstractMatrix,
    lattice::Lattice;
    ks::AbstractVector{NTuple{3, Float64}},
    δrs::AbstractVector{NTuple{3, Float64}},
    n::Int = 100,
)
    parts = []
    ticks = []
    scale = minimum((norm(ks[i + 1] .- ks[i]) for i in 1:(length(ks) - 1)))
    offset = 0
    for i in 1:(length(ks) - 1)
        number_points = round(Int, norm(ks[i + 1] .- ks[i]) / scale * n)
        xs = (offset + 1):(offset + number_points)
        ys =
            dispersion(H, lattice; k₀ = ks[i], k₁ = ks[i + 1], δrs = δrs, n = number_points)
        if i != length(ks) - 1
            number_points -= 1
        end
        offset += number_points
        push!(parts, hcat(xs, ys))
        push!(ticks, xs[1])
    end
    push!(ticks, offset)
    vcat(parts...), ticks
end

function graphene_high_symmetry_points(Gs = graphene_Gs)
    k(i, j) = @. i * Gs[1] + j * Gs[2]
    ks = [k(0, 0), k(1 / 2, 0), k(2 / 3, 1 / 3), k(0, 0)]
    ticks = [raw"$\Gamma$", raw"$M$", raw"$K$", raw"$\Gamma$"]
    ks, ticks
end

function energy_at_dirac_point(
    H::AbstractMatrix,
    lattice::Lattice;
    Gs = graphene_Gs,
    δrs = graphene_δrs,
)
    K = @. 2 / 3 * Gs[1] + 1 / 3 * Gs[2]
    Hk = dispersion(H, [K], lattice, δrs)[1, :, :]
    sum(eigvals(Hermitian(Hk))) / size(Hk, 1)
end

function plot_electronic_properties(
    hamiltonians::AbstractVector{<:AbstractMatrix},
    labels::AbstractVector{<:AbstractString},
    lattice::Lattice{3};
    δrs,
    colors = [1, 2],
    n::Integer = 50,
    σ::Real = 0.12,
)
    for H in hamiltonians
        H[diagind(H)] .-= energy_at_dirac_point(H, lattice)
    end

    p₁ = plot()
    for (i, H) in enumerate(hamiltonians)
        ks, ticks = graphene_high_symmetry_points()
        Ek, tick_locations = band_structure(H, lattice; ks = ks, δrs = graphene_δrs, n = n)
        plot!(
            p₁,
            Ek[:, 1],
            Ek[:, 2:end];
            xticks = (tick_locations, ticks),
            ylabel = raw"$E\,,\;\mathrm{eV}$",
            label = [labels[i] "" "" ""],
            color = [i i i i],
            fontfamily = "computer modern",
            legend = :top,
            lw = 2,
        )
    end

    p₂ = plot()
    for (i, H) in enumerate(hamiltonians)
        Es, dos = density_of_states(H, σ = σ)
        plot!(
            p₂,
            Es,
            dos.(Es);
            xlabel = raw"$E\,,\;\mathrm{eV}$",
            ylabel = raw"DoS",
            color = i,
            fontfamily = "computer modern",
            lw = 2,
            label = "",
        )
    end

    plot(
        p₁,
        p₂,
        layout = grid(1, 2),
        left_margin = 3mm,
        bottom_margin = 3mm,
        size = (800, 300),
        dpi = 150,
    )
end

function plot_graphene_electronic_properties(k::Integer; kwargs...)
    lattice = armchair_hexagon(k)
    hamiltonians =
        [nearest_neighbor_hamiltonian(lattice, 2.7), graphene_hamiltonian_from_dft(lattice)]
    labels = ["Nearest-neighbor", "DFT"]
    plot_electronic_properties(hamiltonians, labels, lattice; δrs = graphene_δrs, kwargs...)
end
function plot_bilayer_graphene_electronic_properties(k::Integer; θ::Real = 0, kwargs...)
    lattice = armchair_bilayer_hexagon(k, rotate = θ)
    hamiltonians =
        [slater_koster_hamiltonian(lattice), bilayer_graphene_hamiltonian_from_dft(lattice)]
    labels = ["Slater-Koster", "DFT"]
    plot_electronic_properties(
        hamiltonians,
        labels,
        lattice;
        δrs = bilayer_graphene_δrs,
        kwargs...,
    )
end


function bilayer_graphene(
    k::Int,
    output::AbstractString;
    θ::Real = 0.0,
    dataset::AbstractString = "/H",
)
    lattice = armchair_bilayer_hexagon(k, rotate = θ)
    hamiltonian = bilayer_graphene_hamiltonian_from_dft(lattice)
    folder = dirname(output)
    if !isdir(folder)
        mkpath(folder)
    end
    h5open(io -> io[dataset] = hamiltonian, output, "w")
    nothing
end
bilayer_graphene_3252(output; kwargs...) = bilayer_graphene(10, output; kwargs...)



function padvalid(matrix::AbstractMatrix, n₁::Int, n₂::Int)
    out = similar(matrix, size(matrix) .+ 2 .* (n₁, n₂))
    (d₁, d₂) = size(matrix)
    out[(n₁ + 1):(d₁ + n₁), (n₂ + 1):(d₂ + n₂)] .= matrix
    out[(n₁ + 1):(d₁ + n₁), 1:n₂] .= view(matrix, :, 1:1)
    out[(n₁ + 1):(d₁ + n₁), (d₂ + n₂ + 1):(d₂ + 2 * n₂)] .= view(matrix, :, d₂:d₂)
    out[1:n₁, :] .= view(out, (n₁ + 1):(n₁ + 1), :)
    out[(d₁ + n₁ + 1):(d₁ + 2 * n₂), :] .= view(out, (d₁ + n₁):(d₁ + n₁), :)
    out
end
function padvalid(vector::AbstractVector, n::Int)
    d = length(vector)
    out = similar(vector, d + 2 * n)
    out[(n + 1):(d + n)] .= vector
    out[1:n] .= vector[1]
    out[(d + n + 1):(d + 2 * n)] .= vector[d]
    out
end
function smoothen(matrix::AbstractMatrix, kernel::AbstractMatrix)
    @assert all(k -> mod(k, 2) == 1, size(kernel))
    k = size(kernel)
    out = conv(padvalid(matrix, div.(k, 2)...), kernel)[
        k[1]:(end - (k[1] - 1)),
        k[2]:(end - (k[2] - 1)),
    ]
    @assert size(out) == size(matrix)
    out
end
function smoothen(vector::AbstractVector, kernel::AbstractVector)
    @assert mod(length(kernel), 2) == 1
    k = length(kernel)
    out = conv(padvalid(vector, div(k, 2)), kernel)[k:(end - (k - 1))]
    @assert size(out) == size(vector)
    out
end
function smoothen(xs::AbstractMatrix; σ::Real = 3)
    k₁ = min(round(6 * σ, RoundUp), size(xs, 1) - 1)
    k₂ = min(round(6 * σ, RoundUp), size(xs, 2) - 1)
    if mod(k₁, 2) == 0
        k₁ += 1
    end
    if mod(k₂, 2) == 0
        k₂ += 1
    end
    μ = (div(k₁ + 1, 2), div(k₂ + 1, 2))
    kernel = similar(xs, eltype(xs), k₁, k₂)
    for y in 1:k₂
        for x in 1:k₁
            kernel[x, y] = exp(-norm((x, y) .- μ)^2 / σ)
        end
    end
    kernel ./= sum(kernel)
    smoothen(xs, kernel)
end
function smoothen(xs::AbstractVector; σ::Real = 3)
    k = min(round(6 * σ, RoundUp), length(xs) - 1)
    if mod(k, 2) == 0
        k += 1
    end
    μ = div(k + 1, 2)
    kernel = similar(xs, eltype(xs), k)
    for x in 1:k
        kernel[x] = exp(-(x - μ)^2 / σ)
    end
    kernel ./= sum(kernel)
    smoothen(xs, kernel)
end

function _plot_dispersion(
    matrix,
    qs,
    ωs;
    σ::Union{<:Real, Nothing} = nothing,
    transform,
    title,
)
    matrix = transform(matrix)
    matrix = clamp.(matrix, 0, 2000)
    if !isnothing(σ)
        matrix = smoothen(matrix, σ = σ)
    end
    heatmap(
        qs ./ π,
        ωs,
        matrix,
        xlabel = raw"$q$, $\pi/a$",
        ylabel = raw"$\hbar\omega$, eV",
        title = title,
    )
end
plot_polarizability_dispersion(matrix, qs, ωs; kwargs...) = _plot_dispersion(
    matrix,
    qs,
    ωs;
    transform = (@. χ -> -imag(χ)),
    title = L"$-\mathrm{Im}\left[\chi(q, \omega)\right]$",
    kwargs...,
)

function plot_single_layer_graphene_polarizability()
    χᵃᵃ, χᵃᵇ, qs, ωs =
        h5open("data/single_layer/polarizability_dispersion_1626_11.h5", "r") do io
            read(io["χᵃᵃ"]), read(io["χᵃᵇ"]), read(io["qs"]), read(io["ωs"])
        end
    p₁ = plot_polarizability_dispersion(χᵃᵃ, qs, ωs, σ = 3)
    p₂ = plot_polarizability_dispersion(χᵃᵇ, qs, ωs, σ = 3)
    plot!(p₁, colorbar = false)
    plot!(p₂, title = nothing)
    savefig(
        plot(p₁, p₂, size = (900, 400), dpi = 600),
        "assets/single_layer/polarizability_dispersion.png",
    )
    nothing
end

function single_layer_graphene_1626_polarizability_dispersion(
    filenames::AbstractVector{<:AbstractString};
    output::AbstractString,
)
    χs = []
    qs = nothing
    ωs = nothing
    for sublattices in [(1, 1), (1, 2)]
        m, qs, ωs = dispersion(
            all_matrices(filenames),
            armchair_hexagon(10),
            sublattices;
            δrs = graphene_δrs,
            direction = NTuple{3, Float64}((1, 0, 0)),
            n = 100,
        )
        push!(χs, m)
    end
    h5open(output, "w") do io
        io["qs"] = qs
        io["ωs"] = ωs
        io["χᵃᵃ"] = χs[1]
        io["χᵃᵇ"] = χs[2]
    end
    nothing
end

function plot_eigenvector(lattice::Lattice{3}, vector::AbstractVector; kwargs...)
    x = map(i -> i.position[1], lattice)
    y = map(i -> i.position[2], lattice)
    z = real.(vector)
    scatter(
        x,
        y,
        marker_z = z,
        aspect_ratio = 1,
        markersize = 5,
        markerstrokewidth = 0,
        seriescolor = :balance,
        label = "",
        showaxis = false,
        ticks = false,
        size = (480, 480),
        dpi = 150;
        kwargs...,
    )
end
function plot_eigenvector_bilayer(
    lattice::Lattice{3},
    vector::AbstractVector;
    ω::Real,
    kwargs...,
)
    mask = [lattice[i].position[3] ≈ 0 for i in 1:length(lattice)]
    zₘₐₓ = maximum(abs.(extrema((real(z) for z in vector))))
    p₁ = plot_eigenvector(
        lattice[mask],
        vector[mask];
        title = raw"$\omega = " * string(round(ω; digits = 4)) * raw"\,,\;\mathrm{eV}$",
        colorbar = false,
        clims = (-zₘₐₓ, zₘₐₓ),
    )
    p₂ = plot_eigenvector(
        lattice[.!mask],
        vector[.!mask];
        colorbar = true,
        clims = (-zₘₐₓ, zₘₐₓ),
    )
    plot(
        p₁,
        p₂,
        layout = grid(1, 2, widths = [0.45, 0.55]),
        fontfamily = "computer modern",
        size = (960, 480),
    )
end
function plot_eigenvector_bilayer(
    lattice::Lattice{3},
    filename::AbstractString;
    output::AbstractString,
)
    frequencies, eigenvectors, densities = h5open(filename, "r") do io
        read(io, "frequencies"), read(io, "eigenvectors"), read(io, "densities")
    end
    for (i, ω) in enumerate(frequencies)
        @info "ω = $ω..."
        savefig(
            plot_eigenvector_bilayer(lattice, eigenvectors[:, i]; ω = ω),
            "$output/eigenvector_" * string(round(Int, 1000 * ω), pad = 5) * ".png",
        )
        savefig(
            plot_eigenvector_bilayer(lattice, densities[:, i]; ω = ω),
            "$output/density_" * string(round(Int, 1000 * ω), pad = 5) * ".png",
        )
    end
    nothing
end
function plot_eels(filename::AbstractString; σ::Real = 10, kwargs...)
    frequencies, eigenvalues = h5open(filename, "r") do io
        read(io, "frequencies"), read(io, "eigenvalues")
    end
    loss = @. -imag(1 / eigenvalues)
    # p = plot(
    #     frequencies,
    #     loss
    # )
    plot(
        frequencies,
        smoothen(reshape(loss, :, 1); σ = σ),
        xlims = (0, 20),
        width = 3,
        xlabel = raw"$\omega\,,\;\mathrm{eV}$",
        ylabel = raw"$-\mathrm{Im}[1/\varepsilon_1]$",
        fontfamily = "computer modern";
        kwargs...
    )
    # p
end
function plot_eels(; σ::Real = 20, kwargs...)
    filenames = [
        "data/bilayer/loss_3252_θ=0.h5",
        "data/bilayer/loss_3252_θ=10.h5",
        "data/bilayer/loss_3252_θ=20.h5",
        "data/bilayer/loss_3252_θ=30.h5"
    ]
    labels = [raw"$\theta = 0\degree$" raw"$\theta = 10\degree$" raw"$\theta = 20\degree$" raw"$\theta = 30\degree$"]
    frequencies = h5open(io->read(io, "frequencies"), first(filenames), "r")
    eigenvalues = hcat([h5open(io->read(io, "eigenvalues"), f, "r") for f in filenames]...)
    loss = @. -imag(1 / eigenvalues)
    loss = hcat([smoothen(loss[:, i]; σ = σ) for i in 1:size(loss, 2)]...)
    plot(
        frequencies,
        hcat(loss, 10 .* real.(eigenvalues[:, 1])),
        xlims = (0, 2),
        width = 1,
        labels = labels,
        xlabel = raw"$\omega\,,\;\mathrm{eV}$",
        ylabel = raw"$-\mathrm{Im}[1/\varepsilon_1]$",
        size = (640, 480),
        dpi = 150,
        fontfamily = "computer modern";
        kwargs...
    )
    # p
end<|MERGE_RESOLUTION|>--- conflicted
+++ resolved
@@ -6,11 +6,8 @@
 using DSP
 using HDF5
 using Plots
-<<<<<<< HEAD
 using ColorSchemes
-=======
 using Dates
->>>>>>> c28ef81d
 
 
 function all_matrices(filenames::AbstractVector{<:AbstractString}; group_name = "/χ")
